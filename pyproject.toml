--- conflicted
+++ resolved
@@ -18,12 +18,9 @@
     # For some reason both firecrawl-py and firecrawl are necessary
     "firecrawl-py>=2.2.0",
     "firecrawl>=2.2.0",
-<<<<<<< HEAD
     "gradio>=5.32.1",
-=======
     "backoff==2.2.1",
     "agno[tools]==1.5.5",
->>>>>>> 1288287b
 ]
 keywords = ["Agents", "LLM", "framework", "AI", "tools"]
 classifiers = [

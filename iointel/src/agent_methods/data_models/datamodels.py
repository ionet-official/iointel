import functools
import re
import sys
import warnings
from pydantic import (
    BaseModel,
    Field,
    ConfigDict,
    SecretStr,
    field_serializer,
    field_validator,
)

from typing import (
    List,
    Annotated,
    Optional,
    Union,
    Callable,
    Dict,
    Any,
    Literal,
)
from pydantic_ai.models.openai import OpenAIModel
import weakref

if sys.version_info < (3, 12):
    from typing_extensions import TypedDict
else:
    from typing import TypedDict


from iointel.src.memory import AsyncMemory
from iointel.src.utilities.func_metadata import func_metadata, FuncMetadata
from iointel.src.utilities.exceptions import ToolError
from iointel.src.utilities.registries import TOOL_SELF_REGISTRY
import inspect


# monkey patching for OpenAIModel to return a generic schema
def patched_get_json_schema(cls, core_schema, handler):
    # Return a generic schema for the OpenAIModel.
    # Adjust this as needed for your application.
    return {"type": "object", "title": cls.__name__}


# Monkey-patch the __get_pydantic_json_schema__ on OpenAIModel.
OpenAIModel.__get_pydantic_json_schema__ = classmethod(patched_get_json_schema)


class ToolUsageResult(BaseModel):
    tool_name: str
    tool_args: dict
    tool_result: Any = None


<<<<<<< HEAD
class AgentResultFormat(BaseModel):
    """
    Defines which fields to include in agent execution results.
    
    Predefined formats:
    - chat: Just the result text (for simple chat responses)
    - chat_w_tools: Result text + tool usage (for tool-aware chat)
    - workflow: Result + conversation_id + tools (for workflow chaining)
    - full: All available fields (complete debugging info)
    """
    
    # Available field options
    include_result: bool = Field(True, description="Include the main result/output text")
    include_conversation_id: bool = Field(False, description="Include conversation ID")
    include_tool_usage_results: bool = Field(False, description="Include tool usage details")
    include_full_result: bool = Field(False, description="Include complete AgentRunResult object")
    
    @classmethod
    def chat(cls) -> "AgentResultFormat":
        """Simple chat format: just the result text"""
        return cls(
            include_result=True,
            include_conversation_id=False,
            include_tool_usage_results=False,
            include_full_result=False
        )
    
    @classmethod
    def chat_w_tools(cls) -> "AgentResultFormat":
        """Chat with tools: result + tool usage"""
        return cls(
            include_result=True,
            include_conversation_id=False,
            include_tool_usage_results=True,
            include_full_result=False
        )
    
    @classmethod
    def workflow(cls) -> "AgentResultFormat":
        """Workflow format: result + conversation_id + tools (for chaining)"""
        return cls(
            include_result=True,
            include_conversation_id=True,
            include_tool_usage_results=True,
            include_full_result=False
        )
    
    @classmethod
    def full(cls) -> "AgentResultFormat":
        """Full format: all available fields (for debugging)"""
        return cls(
            include_result=True,
            include_conversation_id=True,
            include_tool_usage_results=True,
            include_full_result=True
        )
    
    def get_included_fields(self) -> List[str]:
        """Returns list of field names to include in the result"""
        fields = []
        if self.include_result:
            fields.append('result')
        if self.include_conversation_id:
            fields.append('conversation_id')
        if self.include_tool_usage_results:
            fields.append('tool_usage_results')
        if self.include_full_result:
            fields.append('full_result')
        return fields
=======
class AgentResult(BaseModel):
    """
    Result returned from agent execution with all context.
    """

    result: Any  # Can be str, int, float, dict, or any structured output
    conversation_id: Union[str, int]
    full_result: Any
    tool_usage_results: List[ToolUsageResult]
>>>>>>> f3effeb6


###### persona ########
class PersonaConfig(BaseModel):
    """
    A configuration object that describes an agent's persona or character.
    """

    name: Optional[str] = Field(
        None, description="If the persona has a specific name or nickname."
    )
    age: Optional[int] = Field(
        None, description="Approximate age of the persona (if relevant).", ge=1
    )
    role: Optional[str] = Field(
        None,
        description="General role or type, e.g. 'a brave knight', 'a friendly teacher', etc.",
    )
    style: Optional[str] = Field(
        None,
        description="A short description of the agent's style or demeanor (e.g., 'formal and polite').",
    )
    domain_knowledge: List[str] = Field(
        default_factory=list,
        description="List of domains or special areas of expertise the agent has.",
    )
    quirks: Optional[str] = Field(
        None,
        description="Any unique quirks or mannerisms, e.g. 'likes using puns' or 'always references coffee.'",
    )
    bio: Optional[str] = Field(
        None, description="A short biography or personal background for the persona."
    )
    lore: Optional[str] = Field(
        None,
        description="In-universe lore or backstory, e.g. 'grew up in a small village with magical powers.'",
    )
    personality: Optional[str] = Field(
        None,
        description="A more direct statement of the persona's emotional or psychological traits.",
    )
    conversation_style: Optional[str] = Field(
        None,
        description="How the character speaks in conversation, e.g., 'often uses slang' or 'very verbose and flowery.'",
    )
    description: Optional[str] = Field(
        None,
        description="A general descriptive text, e.g., 'A tall, lean figure wearing a cloak, with a stern demeanor.'",
    )

    friendliness: Optional[Union[float, str]] = Field(
        None,
        description="How friendly the agent is, from 0 (hostile) to 1 (friendly).",
        ge=0,
        le=1,
    )
    creativity: Optional[Union[float, str]] = Field(
        None,
        description="How creative the agent is, from 0 (very logical) to 1 (very creative).",
        ge=0,
        le=1,
    )
    curiosity: Optional[Union[float, str]] = Field(
        None,
        description="How curious the agent is, from 0 (disinterested) to 1 (very curious).",
        ge=0,
        le=1,
    )
    empathy: Optional[Union[float, str]] = Field(
        None,
        description="How empathetic the agent is, from 0 (cold) to 1 (very empathetic).",
        ge=0,
        le=1,
    )
    humor: Optional[Union[float, str]] = Field(
        None,
        description="How humorous the agent is, from 0 (serious) to 1 (very humorous).",
        ge=0,
        le=1,
    )
    formality: Optional[Union[float, str]] = Field(
        None,
        description="How formal the agent is, from 0 (very casual) to 1 (very formal).",
        ge=0,
        le=1,
    )
    emotional_stability: Optional[Union[float, str]] = Field(
        None,
        description="How emotionally stable the agent is, from 0 (very emotional) to 1 (very stable).",
        ge=0,
        le=1,
    )

    def to_system_instructions(self) -> str:
        """
        Combine fields into a single string that can be appended to the system instructions.
        Each field is optional; only non-empty fields get appended.
        """
        lines = []

        # 1. Possibly greet with a name or reference it
        if self.name:
            lines.append(f"Your name is {self.name}.")

        # 2. Age or approximate range
        if self.age is not None:
            lines.append(f"You are {self.age} years old (approximately).")

        # 3. High-level role or type
        if self.role:
            lines.append(f"You are {self.role}.")

        # 4. Style or demeanor
        if self.style:
            lines.append(f"Your style or demeanor is: {self.style}.")

        # 5. Domain knowledge
        if self.domain_knowledge:
            knowledge_str = ", ".join(self.domain_knowledge)
            lines.append(f"You have expertise or knowledge in: {knowledge_str}.")

        # 6. Quirks
        if self.quirks:
            lines.append(f"You have the following quirks: {self.quirks}.")

        # 7. Bio
        if self.bio:
            lines.append(f"Personal background: {self.bio}.")

        # 8. Lore
        if self.lore:
            lines.append(f"Additional lore/backstory: {self.lore}.")

        # 9. Personality
        if self.personality:
            lines.append(f"Your personality traits: {self.personality}.")

        # 10. Conversation style
        if self.conversation_style:
            lines.append(
                f"In conversation, you speak in this style: {self.conversation_style}."
            )

        # 11. General description
        if self.description:
            lines.append(f"General description: {self.description}.")

        # 12. Personality traits
        if self.friendliness is not None:
            lines.append(
                f"Your overall Friendliness from 0 to 1 is: {self.friendliness}"
            )

        if self.creativity is not None:
            lines.append(f"Your overall Creativity from 0 to 1 is: {self.creativity}")

        if self.curiosity is not None:
            lines.append(f"Your overall Curiosity from 0 to 1 is: {self.curiosity}")

        if self.empathy is not None:
            lines.append(f"Your overall Empathy from 0 to 1 is: {self.empathy}")

        if self.humor is not None:
            lines.append(f"Your overall Humor from 0 to 1 is: {self.humor}")

        if self.formality is not None:
            lines.append(f"Your overall Formality from 0 to 1 is: {self.formality}")

        if self.emotional_stability is not None:
            lines.append(
                f"Your overall Emotional stability from 0 to 1 is: {self.emotional_stability}"
            )

        # Return them joined by newlines, or any separator you prefer
        return "\n".join(lines)


def compute_fn_name(fn: Callable) -> str:
    # OpenAI chokes on non-conforming tool names, so scrub them
    return re.sub(r"[^a-zA-Z0-9_-]", "-", fn.__qualname__)


def check_fn_name(name: str | None) -> str | None:
    if name and not re.match(r"^[a-zA-Z0-9_-]+", name):
        warnings.warn(f"Tool name {name} is not compatible with OpenAI")
    return name


# mapping from id(instance) to instance
TOOL_SELF_INSTANCES: dict[int, BaseModel] = weakref.WeakValueDictionary()


class Tool(BaseModel):
    model_config = ConfigDict(
        arbitrary_types_allowed=True
    )
    name: str = Field(description="Name of the tool")
    description: str = Field(description="Description of what the tool does")
    parameters: dict = Field(description="JSON schema for tool parameters")
    is_async: bool = Field(description="Whether the tool is async")
    body: Optional[str] = Field(None, description="Source code of the tool function")
    # fn and fn_metadata are excluded from serialization.
    fn: Optional[Callable] = Field(default=None, exclude=True)
    fn_metadata: Optional[FuncMetadata] = Field(default=None, exclude=True)
    fn_self: Optional[tuple[str, str, int]] = Field(
        None, description="Serialised `self` if `fn` is an instance method"
    )

    @staticmethod
    def _instance_tool_key(tool_self: BaseModel) -> str:
        return f"{tool_self.__class__.__module__}:{tool_self.__class__.__name__}"

    @field_validator("fn", mode="after")
    @classmethod
    def check_supported_fn(cls, value: Optional[Callable]) -> Callable:
        if not value:
            raise ValueError("Tool got empty `fn`")
        if inspect.ismethod(value):
            if not isinstance(value.__self__, BaseModel):
                raise ValueError(
                    f"When defining instance method tool, class {value.__self__.__class__} must inherit from BaseModel"
                )
            self_type = value.__self__.__class__
            self_key = cls._instance_tool_key(value.__self__)
            if old_value := TOOL_SELF_REGISTRY.get(self_key):
                if old_value != self_type:
                    raise ValueError(
                        f"Different classes with same key {self_key} detected, refusing to use tool {value}"
                    )
            else:
                TOOL_SELF_REGISTRY[self_key] = self_type
            return value
        if not (
            inspect.iscoroutinefunction(value)
            or inspect.isfunction(value)
            or isinstance(value, functools.partial)
        ):
            raise ValueError(f"Unsupported tool type: {type(value)}")
        return value

    @field_serializer("fn_self")
    def serialize_fn_self(self, _: Any):
        if self.fn_self is not None:
            return self.fn_self
        if not inspect.ismethod(self.fn) or not isinstance(self.fn.__self__, BaseModel):
            return None
        self._update_fn_self(self.fn.__self__)
        return self.fn_self

    def _update_fn_self(self, fn_self: BaseModel):
        tool_key = self._instance_tool_key(fn_self)
        assert tool_key in TOOL_SELF_REGISTRY
        TOOL_SELF_INSTANCES[id(fn_self)] = fn_self
        self.fn_self = tool_key, fn_self.model_dump_json(), id(fn_self)

    def _load_fn_self(self) -> Optional[BaseModel]:
        if not self.fn_self:
            return None
        tool_key, tool_json, tool_id = self.fn_self
        if (instance := TOOL_SELF_INSTANCES.get(tool_id)) is not None:
            return instance
        return TOOL_SELF_REGISTRY[tool_key].model_validate_json(tool_json)

    def instantiate_from_state(self, state: BaseModel) -> "Tool":
        tool_fn = getattr(state, self.fn.__name__)
        self.check_supported_fn(tool_fn)
        tool_key = self._instance_tool_key(state)
        return self.model_copy(
            update={"fn_self": (tool_key, state.model_dump_json(), id(state))}
        )

    def __call__(self, *args, **kwargs):
        if self.fn:
            return self.fn(*args, **kwargs)
        raise ValueError(f"Tool {self.name} has not been rehydrated correctly.")

    def get_wrapped_fn(self) -> callable:
        fn_self = self._load_fn_self()
        if fn_self or inspect.ismethod(self.fn):
            __tool_self = fn_self or self.fn.__self__
            __tool_fn = self.fn.__func__ if inspect.ismethod(self.fn) else self.fn
            __self = self
            annotations = dict(inspect.get_annotations(__tool_fn))
            annotations.pop("self", None)
            sig = inspect.signature(self.fn)
            if "self" in sig.parameters:
                new_args = dict(sig.parameters)
                new_args.pop("self", None)
                sig = inspect.Signature(
                    new_args.values(), return_annotation=sig.return_annotation
                )
            if self.is_async:

                @functools.wraps(__tool_fn)
                async def wrapper(*a, **kw):
                    try:
                        return await __tool_fn(__tool_self, *a, **kw)
                    finally:
                        __self._update_fn_self(__tool_self)
            else:

                @functools.wraps(__tool_fn)
                def wrapper(*a, **kw):
                    try:
                        return __tool_fn(__tool_self, *a, **kw)
                    finally:
                        __self._update_fn_self(__tool_self)

            wrapper.__annotations__ = annotations
            wrapper.__signature__ = sig
            return wrapper

        return self.fn

    @property
    def __name__(self):
        if self.fn and hasattr(self.fn, "__name__"):
            return self.fn.__name__
        return self.name  # fallback to the Tool's name

    @classmethod
    def from_function(
        cls, fn: Callable, name: Optional[str] = None, description: Optional[str] = None
    ) -> "Tool":
        if isinstance(fn, cls):
            return fn
        func_name = check_fn_name(name) or compute_fn_name(fn)
        if func_name == "<lambda>":
            raise ValueError("You must provide a name for lambda functions")
        func_doc = description or fn.__doc__ or ""
        is_async = inspect.iscoroutinefunction(fn)
        func_arg_metadata = func_metadata(fn)
        parameters = func_arg_metadata.arg_model.model_json_schema()
        try:
            body = inspect.getsource(fn)
        except Exception:
            body = None
        return cls(
            fn=fn,
            name=func_name,
            description=func_doc,
            parameters=parameters,
            fn_metadata=func_arg_metadata,
            is_async=is_async,
            body=body,
        )

    async def run(self, arguments: dict) -> Any:
        """Run the tool with arguments."""
        try:
            # Separate execution_metadata from regular arguments
            execution_metadata = arguments.pop('execution_metadata', None)
            additional_args = {'execution_metadata': execution_metadata} if execution_metadata else None
            
            return await self.fn_metadata.call_fn_with_arg_validation(
                self.fn, self.is_async, arguments, additional_args
            )
        except Exception as e:
            raise ToolError(f"Error executing tool {self.name}: {e}") from e


##agent params###
class AgentParams(BaseModel):
    model_config = ConfigDict(
        arbitrary_types_allowed=True,
        extra="allow"  # Allows extra fields not defined in the model
    )
    name: Optional[str] = None
    instructions: str = Field(..., description="Instructions for the agent")
    persona: Optional[PersonaConfig] = None
    model: Optional[Union[OpenAIModel, str]] = Field(
        None,
        description="Model or model name for the agent",
    )
    api_key: Optional[Union[str, SecretStr]] = Field(
        None, description="API key for the model, if required."
    )
    base_url: Optional[str] = Field(
        None, description="Base URL for the model, if required."
    )
    tools: Optional[List[str | dict | tuple[str, dict] | Tool | Callable]] = Field(
        default_factory=list
    )
    context: Optional[Dict[str, Any]] = Field(
        None,
        description="Context to be passed to the agent.",
    )
    # memories: Optional[list[Memory]] = Field(default_factory=list)
    memory: Optional[AsyncMemory] = None

    model_settings: Optional[Dict[str, Any]] = Field(default_factory=dict)
    output_type: Optional[Any] = str

    @field_serializer("output_type", when_used="json")
    def dump_output_type(self, v):
        if isinstance(v, type):
            # convert builtin and some global-accessible types to their string names
            from iointel.src.agent_methods.agents.agents_factory import create_agent

            name = v.__name__
            if v is create_agent.__globals__.get(name, __builtins__.get(name, None)):
                return name
        return v


# reasoning agent
class ReasoningStep(BaseModel):
    explanation: str = Field(
        description="""
            A brief (<5 words) description of what you intend to
            achieve in this step, to display to the user.
            """
    )
    reasoning: str = Field(
        description="A single step of reasoning, not more than 1 or 2 sentences."
    )
    found_validated_solution: bool
    proposed_solution: str = Field(description="The proposed solution for the problem.")


class AgentSwarm(BaseModel):
    members: List[AgentParams]


##summary
class SummaryResult(BaseModel):
    summary: str
    key_points: List[str]


# translation
class TranslationResult(BaseModel):
    translated: str
    target_language: str


Activation = Annotated[float, Field(ge=0, le=1)]


class ViolationActivation(TypedDict):
    """Violation activation."""

    extreme_profanity: Annotated[Activation, Field(description="hell / damn are fine")]
    sexually_explicit: Activation
    hate_speech: Activation
    harassment: Activation
    self_harm: Activation
    dangerous_content: Activation


class ModerationException(Exception):
    """Exception raised when a message is not allowed."""

    def __init__(self, *args, violations: ViolationActivation):
        super().__init__(*args)
        self.violations = violations


##### task and workflow models ########
class BaseStage(BaseModel):
    stage_id: Optional[int] = None
    stage_name: str = ""


class SimpleStage(BaseStage):
    stage_type: Literal["simple"] = "simple"
    objective: str
    output_type: Any = None
    agents: List[Union[AgentParams, AgentSwarm]] = Field(default_factory=list)
    context: Optional[Dict[str, Any]] = Field(default_factory=dict)


class SequentialStage(BaseStage):
    stage_type: Literal["sequential"] = "sequential"
    stages: List["Stage"] = Field(
        ..., description="List of stages to execute sequentially"
    )


class ParallelStage(BaseStage):
    stage_type: Literal["parallel"] = "parallel"
    # merge_strategy: Optional[str] = None
    stages: List["Stage"] = Field(
        ..., description="List of stages to execute in parallel"
    )


class WhileStage(BaseStage):
    stage_type: Literal["while"] = "while"
    condition: str | Callable = Field(
        ...,
        description=(
            "A condition (expressed as a string or expression) that determines whether "
            "the loop should continue. The evaluation of this condition should be handled "
            "by the executor logic."
        ),
    )
    max_iterations: Optional[int] = Field(
        100,
        description="An optional safeguard to limit the number of iterations and prevent infinite loops.",
    )
    stage: List["Stage"] = Field(..., description="The loop body")


class FallbackStage(BaseStage):
    stage_type: Literal["fallback"] = "fallback"
    primary: "Stage" = Field(..., description="The primary stage to execute")
    fallback: "Stage" = Field(
        ..., description="The fallback stage to execute if primary fails"
    )


Stage = Union[SimpleStage, ParallelStage, WhileStage, FallbackStage]


FallbackStage.model_rebuild()
ParallelStage.model_rebuild()
SequentialStage.model_rebuild()
WhileStage.model_rebuild()


class TaskDefinition(BaseModel):
    task_id: str
    name: str
    type: str = "custom"
    # description: Optional[str] = None
    objective: Optional[str] = None
    agents: Optional[Union[List[AgentParams], AgentSwarm]] = None
    task_metadata: Optional[Dict[str, Any]] = None
    # metadata: Optional[Dict[str, Any]] = Field(default_factory=dict)
    execution_metadata: Optional[Dict[str, Any]] = None
    # execution_mode: Literal["sequential", "parallel"] = "sequential"
    # stages: List[Stage] = Field(..., description="The sequence of stages that make up this task")


class WorkflowDefinition(BaseModel):
    """
    The top-level structure of the YAML.
    - name: A human-readable name for the workflow
    - agents: The agent definitions
    - tasks: The list of tasks that make up the workflow
    """

    name: str
    objective: Optional[str] = None  # Main text/prompt for the workflow
    client_mode: Optional[bool] = None
    agents: Optional[Union[List[AgentParams], AgentSwarm]] = None
    tasks: List[TaskDefinition] = Field(default_factory=list)<|MERGE_RESOLUTION|>--- conflicted
+++ resolved
@@ -30,10 +30,10 @@
     from typing import TypedDict
 
 
-from iointel.src.memory import AsyncMemory
-from iointel.src.utilities.func_metadata import func_metadata, FuncMetadata
-from iointel.src.utilities.exceptions import ToolError
-from iointel.src.utilities.registries import TOOL_SELF_REGISTRY
+from ...memory import AsyncMemory
+from ...utilities.func_metadata import func_metadata, FuncMetadata
+from ...utilities.exceptions import ToolError
+from ...utilities.registries import TOOL_SELF_REGISTRY
 import inspect
 
 
@@ -54,77 +54,6 @@
     tool_result: Any = None
 
 
-<<<<<<< HEAD
-class AgentResultFormat(BaseModel):
-    """
-    Defines which fields to include in agent execution results.
-    
-    Predefined formats:
-    - chat: Just the result text (for simple chat responses)
-    - chat_w_tools: Result text + tool usage (for tool-aware chat)
-    - workflow: Result + conversation_id + tools (for workflow chaining)
-    - full: All available fields (complete debugging info)
-    """
-    
-    # Available field options
-    include_result: bool = Field(True, description="Include the main result/output text")
-    include_conversation_id: bool = Field(False, description="Include conversation ID")
-    include_tool_usage_results: bool = Field(False, description="Include tool usage details")
-    include_full_result: bool = Field(False, description="Include complete AgentRunResult object")
-    
-    @classmethod
-    def chat(cls) -> "AgentResultFormat":
-        """Simple chat format: just the result text"""
-        return cls(
-            include_result=True,
-            include_conversation_id=False,
-            include_tool_usage_results=False,
-            include_full_result=False
-        )
-    
-    @classmethod
-    def chat_w_tools(cls) -> "AgentResultFormat":
-        """Chat with tools: result + tool usage"""
-        return cls(
-            include_result=True,
-            include_conversation_id=False,
-            include_tool_usage_results=True,
-            include_full_result=False
-        )
-    
-    @classmethod
-    def workflow(cls) -> "AgentResultFormat":
-        """Workflow format: result + conversation_id + tools (for chaining)"""
-        return cls(
-            include_result=True,
-            include_conversation_id=True,
-            include_tool_usage_results=True,
-            include_full_result=False
-        )
-    
-    @classmethod
-    def full(cls) -> "AgentResultFormat":
-        """Full format: all available fields (for debugging)"""
-        return cls(
-            include_result=True,
-            include_conversation_id=True,
-            include_tool_usage_results=True,
-            include_full_result=True
-        )
-    
-    def get_included_fields(self) -> List[str]:
-        """Returns list of field names to include in the result"""
-        fields = []
-        if self.include_result:
-            fields.append('result')
-        if self.include_conversation_id:
-            fields.append('conversation_id')
-        if self.include_tool_usage_results:
-            fields.append('tool_usage_results')
-        if self.include_full_result:
-            fields.append('full_result')
-        return fields
-=======
 class AgentResult(BaseModel):
     """
     Result returned from agent execution with all context.
@@ -134,7 +63,6 @@
     conversation_id: Union[str, int]
     full_result: Any
     tool_usage_results: List[ToolUsageResult]
->>>>>>> f3effeb6
 
 
 ###### persona ########
@@ -328,9 +256,6 @@
 
 
 class Tool(BaseModel):
-    model_config = ConfigDict(
-        arbitrary_types_allowed=True
-    )
     name: str = Field(description="Name of the tool")
     description: str = Field(description="Description of what the tool does")
     parameters: dict = Field(description="JSON schema for tool parameters")
@@ -342,6 +267,9 @@
     fn_self: Optional[tuple[str, str, int]] = Field(
         None, description="Serialised `self` if `fn` is an instance method"
     )
+
+    class Config:
+        arbitrary_types_allowed = True
 
     @staticmethod
     def _instance_tool_key(tool_self: BaseModel) -> str:
@@ -485,12 +413,8 @@
     async def run(self, arguments: dict) -> Any:
         """Run the tool with arguments."""
         try:
-            # Separate execution_metadata from regular arguments
-            execution_metadata = arguments.pop('execution_metadata', None)
-            additional_args = {'execution_metadata': execution_metadata} if execution_metadata else None
-            
             return await self.fn_metadata.call_fn_with_arg_validation(
-                self.fn, self.is_async, arguments, additional_args
+                self.fn, self.is_async, arguments
             )
         except Exception as e:
             raise ToolError(f"Error executing tool {self.name}: {e}") from e
@@ -500,7 +424,6 @@
 class AgentParams(BaseModel):
     model_config = ConfigDict(
         arbitrary_types_allowed=True,
-        extra="allow"  # Allows extra fields not defined in the model
     )
     name: Optional[str] = None
     instructions: str = Field(..., description="Instructions for the agent")

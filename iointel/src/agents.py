--- conflicted
+++ resolved
@@ -401,23 +401,13 @@
                 await self.memory.store_run_history(conversation_id, result)
             except Exception as e:
                 print("Error storing run history:", e)
-<<<<<<< HEAD
-=======
+
         if pretty or (pretty is None and pretty_output.is_enabled):
             task_header = Text(
                 f" Objective: {query} ", style="bold white on dark_green"
             )
             agent_info = Text(f"Agent(s): {self.name}", style="cyan bold")
             result_info = Markdown(str(result.output), style="magenta")
-
-            panel = Panel(
-                result_info,
-                title=task_header,
-                subtitle=agent_info,
-                border_style="electric_blue",
-            )
-            console.print(panel)
->>>>>>> 1288287b
 
         return self._postprocess_agent_result(result, query, conversation_id, pretty=pretty)
 
